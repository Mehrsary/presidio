FROM python:3.12-slim

ARG NLP_CONF_FILE=presidio_analyzer/conf/transformers.yaml
ARG ANALYZER_CONF_FILE=presidio_analyzer/conf/default_analyzer.yaml
ARG RECOGNIZER_REGISTRY_CONF_FILE=presidio_analyzer/conf/default_recognizers.yaml
ENV PIP_NO_CACHE_DIR=1
WORKDIR /app

ENV ANALYZER_CONF_FILE=${ANALYZER_CONF_FILE}
ENV RECOGNIZER_REGISTRY_CONF_FILE=${RECOGNIZER_REGISTRY_CONF_FILE}
ENV NLP_CONF_FILE=${NLP_CONF_FILE}

COPY ${ANALYZER_CONF_FILE} /app/${ANALYZER_CONF_FILE}
COPY ${RECOGNIZER_REGISTRY_CONF_FILE} /app/${RECOGNIZER_REGISTRY_CONF_FILE}
COPY ${NLP_CONF_FILE} /app/${NLP_CONF_FILE}

<<<<<<< HEAD
COPY ./pyproject.toml ./poetry.lock /app/
=======
# Install curl for health checks
RUN apt-get update && apt-get install -y curl && rm -rf /var/lib/apt/lists/*

COPY ./pyproject.toml /app/
>>>>>>> 257c4c5d
RUN pip install poetry && poetry install -E server -E transformers

RUN poetry add torch transformers huggingface_hub --no-lock

# install nlp models specified in NLP_CONF_FILE
COPY ./install_nlp_models.py /app/

RUN poetry run python install_nlp_models.py --conf_file ${NLP_CONF_FILE}

COPY . /app/
EXPOSE ${PORT}
HEALTHCHECK --interval=30s --timeout=3s --start-period=30s --retries=3 \
    CMD curl -f http://localhost:${PORT}/health || exit 1
CMD ["./entrypoint.sh"]<|MERGE_RESOLUTION|>--- conflicted
+++ resolved
@@ -14,14 +14,10 @@
 COPY ${RECOGNIZER_REGISTRY_CONF_FILE} /app/${RECOGNIZER_REGISTRY_CONF_FILE}
 COPY ${NLP_CONF_FILE} /app/${NLP_CONF_FILE}
 
-<<<<<<< HEAD
-COPY ./pyproject.toml ./poetry.lock /app/
-=======
 # Install curl for health checks
 RUN apt-get update && apt-get install -y curl && rm -rf /var/lib/apt/lists/*
 
-COPY ./pyproject.toml /app/
->>>>>>> 257c4c5d
+COPY ./pyproject.toml ./poetry.lock /app/
 RUN pip install poetry && poetry install -E server -E transformers
 
 RUN poetry add torch transformers huggingface_hub --no-lock
