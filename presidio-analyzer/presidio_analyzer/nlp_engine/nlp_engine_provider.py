--- conflicted
+++ resolved
@@ -59,11 +59,6 @@
             raise ValueError(
                 "Either conf_file or nlp_configuration should be provided, not both."
             )
-<<<<<<< HEAD
-        elif nlp_configuration:
-            self.nlp_configuration = nlp_configuration
-        elif conf_file:
-=======
 
         if nlp_configuration:
             self._validate_nlp_configuration(nlp_configuration)
@@ -71,7 +66,6 @@
 
         if conf_file or conf_file == '':
             self._validate_conf_file_path(conf_file)
->>>>>>> 14b40311
             self.nlp_configuration = self._read_nlp_conf(conf_file)
         else:
             conf_file = self._get_full_conf_path()
@@ -216,18 +210,11 @@
 
     @staticmethod
     def _read_nlp_conf(conf_file: Union[Path, str]) -> dict:
-<<<<<<< HEAD
-        """Read and validate the NLP configuration from a provided YAML file."""
-
-        if not Path(conf_file).exists():
-            raise FileNotFoundError(f"Configuration file {conf_file} not found.")
-=======
         """
         Read the nlp configuration from a provided yaml file.
 
         :param conf_file: The conf file path to read
         """
->>>>>>> 14b40311
 
         with open(conf_file) as file:
             nlp_configuration = yaml.safe_load(file)
