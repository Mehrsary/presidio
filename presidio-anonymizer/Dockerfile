--- conflicted
+++ resolved
@@ -7,14 +7,10 @@
 
 WORKDIR /app
 
-<<<<<<< HEAD
-COPY ./pyproject.toml ./poetry.lock /app/
-=======
 # Install curl for health checks
 RUN apt-get update && apt-get install -y curl && rm -rf /var/lib/apt/lists/*
 
-COPY ./pyproject.toml /app/
->>>>>>> 257c4c5d
+COPY ./pyproject.toml ./poetry.lock /app/
 RUN pip install poetry && poetry install --no-root --only=main -E server
 
 COPY . /app/
